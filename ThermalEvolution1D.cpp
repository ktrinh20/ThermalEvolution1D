//  ThermalEvolution1D.cpp : This file contains the 'main' function. Program execution begins and ends there.
//
//
//  Development Plan:
//  1)  Implement a radial conduction model for a one-layer sphere (done)
//  2)  Save data into a convenient .csv format (done)
//  3)  Plot the data using a MATLAB script (done)
//  4)  Optimize current 1D model for speed and code clean up (done)
//  5)  Add ice shell (done)
//  6)  Melt/freeze the ice shell (done)
//  7)  Implement silicate hydration/dehydration
//      a) Implement latent heat tracking (done)
//      b) Incorporate specific heats (done)
//      c) Incorporate thermal conductivities
//      d) Incorporate density changes (done)
//      e) Incorporate conservation of mass (done)
//  8)  Implement mantle convection, conditionally
//  9)  Implement metallic core formation
//  10) Implement silicate melting
//

#define _USE_MATH_DEFINES
#include <cmath>
#include <iostream>
#include <iomanip>
#include <vector>
#include <math.h>
#include <functional>
#include <algorithm>
#include <fstream>
#include <chrono>
#include <array>
using namespace std;


/* linspace function as used in MATLAB/Python */
template <typename T>
vector<T> linspace(T a, T b, size_t N) {
    T h = (b - a) / static_cast<T>(N - 1);
    vector<T> xs(N);
    typename vector<T>::iterator x;
    T val;
    for (x = xs.begin(), val = a; x != xs.end(); ++x, val += h)
        *x = val;
    return xs;
}

/* find minimum value in an array */
double findMin(double arr[], int N) {
    int temp = arr[0];
    for (int i = 0; i < N; i++) {
        if (temp > arr[i]) {
            temp = arr[i];
        }
    }
    return temp;
}

int main()
{
    // start recording the runtime of this simulation
    chrono::high_resolution_clock;
    chrono::seconds;
    auto t1 = chrono::high_resolution_clock::now();

    /* Define simulation parameters */
<<<<<<< HEAD
    const int n1 = 287 + 1;  // # of layers in deep interior
    const int n2 = 106 * 2;  // # of layers in hydrosphere
    const int n = 500;  // total number of dr layers
=======
    const int n1 = 300;  // # of shells in deep interior, plus center point
    const int n2 = 250;  // # of shells in hydrosphere
    const int n = 550;  // total number of dr layers

    /* Define temporal parameters */
    double yr2s = 86400 * 365;  // seconds in a year [s]
    double tstart = 5e6 * yr2s;     // formation time [s]
    double tend = 4.5e9 * yr2s; // time at present day [s]
>>>>>>> 8992b06e

    /* Define physical parameters */
    double thicknesses[2] = { 1576.35e3, 87.30e3 };    // thickness of each layer [m]
    double Tsurf = 100;    // surface temperature [K]
    double Tinit = 273;     // rock-metal initial temperature [K]
    double Tinit2 = 100;    // hydrosphere initial temperature [K]
    double Tmelt = 273; // melting temperature of water ice [K]
    double dTmelt = 3;  // finite interval where ice melting occurs [K]
<<<<<<< HEAD
    //double rho_arr[2] = { 3500, 1000 };  // density of layers [kg/m^3]
    //double cp_arr[3] = { 1000, 840, 1930 }; // specificy heat of layers [J/kg/K]
    //double kc_s = 3.0; // thermal conductivity of silicates [W/(m K)]
    double kc_d = 3.0; // thermal conductivity of anhydrous silicates [W/(m K)]

    /* Initialize radial position arrays */
    double dr_layer[2] = { thicknesses[0] / n1, thicknesses[1] / n2 }; // radial layer step size. Adjust for multiple actual layers later. [m]
    double r_arr[n], dr_arr[n];
    r_arr[0] = 0;
    dr_arr[0] = dr_layer[0];
    for (int j = 1; j < n; j++) {
        if (j <= n1) {
            r_arr[j] = r_arr[j - 1] + dr_layer[0];
            dr_arr[j] = dr_layer[0];
        }
        else {
            r_arr[j] = r_arr[j - 1] + dr_layer[1];
            dr_arr[j] = dr_layer[1];
        }
    }

    /* Define densities and mass arrays */
    double rho_arr[n], rho_d = 3500, rho_h = 3500, rho_w = 1000,
        mh_arr[n] = {}, md_arr[n] = {}, mw_arr[n] = {}, dV;
    for (int j = 0; j < n; j++) {
        dV = 4 / 3 * M_PI * (pow(r_arr[j + 1], 3) - pow(r_arr[j], 3));
        if (j <= n1) {
            rho_arr[j] = rho_h;
            mh_arr[j] = dV * rho_h;
        }
        else {
            rho_arr[j] = rho_w;
            mw_arr[j] = dV * rho_w;
        }
    }

=======
    double kc_d = 3.0; // thermal conductivity of anhydrous silicates [W/(m K)]
    double kc_h;    // temperature-dependent thermal conductivity of antigorite [W/(m K)]
>>>>>>> 8992b06e

    /* Initialize radial position arrays */
    double dr_layer[2] = { thicknesses[0] / n1, thicknesses[1] / n2 }; // radial layer step size. Adjust for multiple actual layers later. [m]
    double r_arr[n], dr_arr[n];
    r_arr[0] = 0;
    dr_arr[0] = 0;
    for (int j = 1; j < n; j++) {
        if (j <= n1) {
            r_arr[j] = r_arr[j - 1] + dr_layer[0];
            dr_arr[j] = dr_layer[0];
        }
        else {
            r_arr[j] = r_arr[j - 1] + dr_layer[1];
            dr_arr[j] = dr_layer[1];
        }
    }

<<<<<<< HEAD
    /* Define specific heat stuff */
    double cp_h = 1000; // specific heat of hydrated silicates [J/kg/K]
    double cp_d = 900;  // specific heat of dehydrated silicates [J/kg/K]
    double cp_i = 1930; // specific heat of water ice [J/kg/K]
    double cp_arr[n];
=======
    /* Define thermal properties and mass arrays */
    double rho_arr[n], rho_d = 3400, rho_h = 2750, rho_w = 1000, cp_arr[n], cp_h = 1000, cp_d = 900, cp_i = 1930,
        X[n], xlhr = 3.77e5, Tdehyl = 550, Tdehyu = 900, fQl, fQs, wf = 0.13;
>>>>>>> 8992b06e
    for (int j = 0; j < n; j++) {
        if (j <= n1) {
            cp_arr[j] = cp_h;   // specific heat of shell [J / (kg K)]
            rho_arr[j] = rho_h; // density of shell [kg]
            X[j] = 1;   // hydrated mass fraction
        }
        else {
            cp_arr[j] = cp_i;
            rho_arr[j] = rho_w;
            X[j] = 1;
        }
    }
    fQl = 0.548381184555537;
    fQs = 1 - fQl;  // energy fraction going into warming each time step during dehydration

<<<<<<< HEAD
=======
    // calculate mass [kg] and volume [m^3] of each shell
    double V[n], m_arr[n], m_init[n];
    V[0] = 0; m_arr[0] = 0;
    for (int j = 1; j < n; j++) {
        V[j] = 4 * M_PI / 3 * (pow(r_arr[j], 3) - pow(r_arr[j - 1], 3));
        m_arr[j] = V[j] * rho_arr[j];
        m_init[j] = V[j] * rho_arr[j];;
    }

>>>>>>> 8992b06e
    /* initialize temperature array */
    array<double, n> T_arr, T_tmp;
    for (int j = 0; j < (n - 1); j++) {
        if (j <= n1) {
            T_arr[j] = Tinit;
        }
        else {
            T_arr[j] = Tinit2;
        }
    }
    T_arr[n - 1] = Tsurf;

<<<<<<< HEAD
    /* Set energetic constants */
    double xlhi = 3.33e5;    // latent heat density of water ice [J / kg]
    double xlhr = 3.77e5;   // latent heat density of hydrated silicates [J / kg]
    double Tdehyl = 550;    // lower bound temp. of silicate dehydration [K]
    double Tdehyu = 900;    // upper bound temp. of silicate dehydration [K]
    double iceheat0 = rho_w * (cp_i * dTmelt + xlhi); // heat needed for each layer to fully melt [J / m^3]
    double rockheat0 = rho_h * xlhr; // latent heat needed for each layer to fully dehydration [J / m^3]
    double heat_arr[n]; // heat needed to complete a phase change [J / m^3]
    for (int j = 0; j < n; j++) {
        if (j <= n1) {
            heat_arr[j] = rockheat0;
        }
        else {
            heat_arr[j] = iceheat0;
        }
    }

    ///* Partition heat production for silicate dehydration/hydration */
    //double dehys = rho_h * cp_h * (Tdehyu - Tdehyl); // total heat needed to warm throughout dehydration [J]
    //double dehyl = rho_h * xlhr; // total latent heat needed to dehydrate a layer [J]
    //double fracs = dehys / (dehys + dehyl); // fraction of heat dedicated to secular warming during dehydration [unitless]
    //double fracl = dehyl / (dehys + dehyl); // fraction of heat dedicated to latent heat of dehydration [unitless]

    /* Prepare to save a portion of temperature evolution results */
    const int tclip = 2500;  // number of timesteps to save
=======
    /* Set energetic constants for ice */
    double xlhi = 3.33e5;    // latent heat density of water ice [J / kg]
    double iceheat0 = rho_w * (cp_i * dTmelt + xlhi); // heat needed for each layer to fully melt [J / m^3]
    double LI_arr[n]; // heat needed to melt ice layer [J / m^3]
    LI_arr[0] = 0;
    for (int j = n1; j < n; j++) {
        LI_arr[j] = iceheat0;
    }

    /* Prepare to save a portion of temperature evolution results */
    const int tclip = 17000;  // number of timesteps to save
>>>>>>> 8992b06e
    int ss = 0; // save counter variable

    /* Radiogenic heating parameters */
    double H0[7] = { 568.7e-6, 94.65e-6, 29.17e-6, 26.38e-6, 0.355, 7e-2, 2.7e-2 }; // specific heat production [W/kg]
    double conc[7] = { 5.4e-9, 19.9e-9, 737.9e-9, 38.7e-9, 600e-9, 10e-9, 25.7e-9 }; // concentration of radioactive isotopes [ppb]
    double lambda[7];   // radioactive time constant [1/s]
    double halflife[7] = { 7.04e8, 4.47e9, 1.28e9, 1.4e10, 7.16e5, 1.5e6, 3.7e6 }; // half-life of isotopes [yr]
    for (int i = 0; i < 7; i++) {
        H0[i] *= conc[i];
        lambda[i] = log(2) / halflife[i] / yr2s;
    }

    /* Initialize file to write to */
    ofstream out("T_evol.txt");

    /* Initialize ocean thickness */
    double frac_melt[n]; // percent melted
    for (int j = 0; j < n - 2; j++) {
        frac_melt[j] = 0; // initially liquid hydrosphere
    }
    frac_melt[n - 1] = 0; // frozen surface
    double ocean_thickness; // track ocean thickness over time

    /* Simulate the thermal evolution */
    int max_time_steps = 2e8;
    double t = tstart;  // time [s]
    int ifrz = 0;   // 1 = freeze, 0 = melt
    int I, i_melt;
<<<<<<< HEAD
    double cond_term[n], H_term, dTdt[n], kc_arr[n], Kappa[n], tmp, Emelt, h1, h2, rho,
        cp, dr, drd, dru, isOcean, fbr, fout, dt, qp, Qp, Qsec, Ql, dmh, dVr;
=======
    double cond_term[n], H_term, dTdt[n], kc_arr[n], Kappa[n], tmp, tmp2, Emelt, h1, h2, rho,
        cp, dr, drd, dru, isOcean, fbr, fout, dt, qp, Qp[n], Qs, Ql, dmh, dVr;
>>>>>>> 8992b06e
    for (int i = 0; i < max_time_steps; i++) {

        // reset T_tmp and dTdt
        for (int j = 0; j < n; j++) {
            T_tmp[j] = T_arr[j];
            cond_term[j] = 0;
            dTdt[j] = 0;
        }

        // find index where melting occurs if it exists
        i_melt = 0;
        for (int j = n1 + 1; j < n; j++) {
            if (frac_melt[j] >= 1 && frac_melt[j + 1] <= 0 && ifrz == 1) {
                // completely liquid and solid interface with intent to freeze
                i_melt = j;
                break;
            }
            else if (frac_melt[j] < 1) {
                // above layer is partially melted or completely frozen
                i_melt = j;
                break;
            }
        }

        // update material thermal properties
        for (int j = 0; j < n; j++) {
            if (j <= n1) {
<<<<<<< HEAD
=======

                kc_h = 1 / (0.404 + 0.000246 * T_arr[j]);
>>>>>>> 8992b06e
                // specific heat of silicates
                if (T_arr[j] <= Tdehyl) {
                    cp_arr[j] = cp_h;
<<<<<<< HEAD
                    kc_arr[j] = kc_d;
                }
                else if (T_arr[j] <= Tdehyu) {
                    cp_arr[j] = cp_d * (1 - heat_arr[j] / rockheat0) + cp_h * heat_arr[j] / rockheat0;
                    kc_arr[j] = kc_d * (1 - (T_arr[j] - Tdehyl) / (Tdehyu - Tdehyl)) + (1 / (0.404 + 0.000246 * T_arr[j])) * (T_arr[j] - Tdehyl) / (Tdehyu - Tdehyl);
                    //kc_arr[j] = kc_d * (1 - heat_arr[j] / rockheat0) + (1 / (0.404 + 0.000246 * T_arr[j])) * (heat_arr[j] / rockheat0);
                }
                else {
                    cp_arr[j] = cp_d;
                    //kc_arr[j] = 1 / (0.404 + 0.000246 * T_arr[j]);
=======
                    kc_arr[j] = kc_h;
                }
                else if (T_arr[j] < Tdehyu) {
                    cp_arr[j] = cp_h * X[j] + cp_d * (1 - X[j]);
                    kc_arr[j] = kc_d; // use volume fraction later
                }
                else {
                    cp_arr[j] = cp_d;
>>>>>>> 8992b06e
                    kc_arr[j] = kc_d;
                }
            }
            else {
                kc_arr[j] = 0.4685 + 488.12 / T_arr[j];
            }
            Kappa[j] = kc_arr[j] / rho_arr[j] / cp_arr[j];
        }

        // determine maximum timestep, dt [s]
        dt = 0.3 * dr_arr[1] * dr_arr[1] / Kappa[1];
        for (int j = 1; j < n; j++) {
            tmp = 0.3 * dr_arr[j] * dr_arr[j] / Kappa[j];
            if (dt > tmp) dt = tmp;
        }

        // conductive and radiogenic heating solution
        for (int j = 1; j < (n - 1); j++) {

            // skip conduction for ocean and ocean boundaries
            if (j >= n1 && j <= i_melt + 1) continue;

            // determine appropriate density and specific heat
            rho = rho_arr[j];
            if (j <= n1) {
                cp = cp_arr[j];
            }
            else {
                cp = cp_i;
            }

            // determine current and neighboring dr step sizes
            dr = dr_arr[j];
            drd = dr_arr[j - 1];
            dru = dr_arr[j + 1];

            // solve for conductive solution
            h1 = pow(r_arr[j] - dr / 2, 2) * (T_arr[j] - T_arr[j - 1]) / (dr / kc_arr[j] + drd / kc_arr[j - 1]);
            h2 = pow(r_arr[j] + dr / 2, 2) * (T_arr[j + 1] - T_arr[j]) / (dru / kc_arr[j + 1] + dr / kc_arr[j]);
            tmp = (2 / rho / cp / dr / r_arr[j] / r_arr[j]) * (h2 - h1);
            cond_term[j] = tmp;
        }

        // solve for radiogenic specific heating (W / kg)
        H_term = 0;
        for (int h = 0; h < 7; h++) {
            H_term += H0[h] * exp(-lambda[h] * t);
        }

        // check to see if there is an ocean
        isOcean = 0;
        for (int j = n1 + 1; j < n; j++) {
            if (frac_melt[j] > 0) {
                isOcean = 1;
                break;
            }
        }

        // conduction at outermost silicates
        I = n1;
        dru = dr_arr[I + 1];
        dr = dr_arr[I];
        drd = dr_arr[I - 1];
        h1 = pow((r_arr[I] - dr / 2), 2) * (T_arr[I] - T_arr[I - 1]) / (dr / kc_arr[I] + drd / kc_arr[I - 1]);
        if (isOcean) {
            // there is an ocean
            h2 = pow((r_arr[I] + (dr / 2)), 2) * (T_arr[I + 1] - T_arr[I]) * kc_arr[I] / (dr / 2);
        }
        else {
            // no ocean
            h2 = pow((r_arr[I] + (dr / 2)), 2) * (T_arr[I + 1] - T_arr[I]) / (dr / kc_arr[I] + dru / kc_arr[I + 1]);
        }
        cond_term[I] = 2 / (rho_arr[I] * cp_arr[I] * dr * r_arr[I] * r_arr[I]) * (h2 - h1);

        // heat flux out of base of the ocean
        fbr = 2 * h2 / pow(r_arr[i_melt], 2);

        // conduction at base of ice shell
        I = i_melt + 1; // last completely melted layer
        dru = dr_arr[I + 1];
        dr = dr_arr[I];
        drd = dr_arr[I - 1];
        if (isOcean) {
            // there is an ocean
            h1 = pow((r_arr[I] - (dr / 2)), 2) * (T_arr[I] - T_arr[I - 1]) * kc_arr[I] / (dr / 2);
        }
        else {
            h1 = pow((r_arr[I] - (dr / 2)), 2) * (T_arr[I] - T_arr[I - 1]) / (dr / kc_arr[I] + drd / kc_arr[I - 1]);
        }
        h2 = pow(r_arr[I] + (dr / 2), 2) * (T_arr[I + 1] - T_arr[I]) / (dru / kc_arr[I + 1] + dr / kc_arr[I]);
        cond_term[I] = 2 / (rho_arr[I] * cp_arr[I] * dr * r_arr[i_melt] * r_arr[i_melt]) * (h2 - h1);

        // heat flux out of the ocean
        fout = 2 * h1 / pow(r_arr[i_melt], 2);

        // power and temperature of partially melted layer
        cond_term[i_melt] = (fout - fbr) / (dr_arr[i_melt] * rho_w * cp_i);

        // update temperature profile
        cond_term[0] = cond_term[1];
        for (int j = 0; j < n; j++) {
            dTdt[j] = cond_term[j];
            if (j <= n1) dTdt[j] += H_term / cp_arr[j];
            T_tmp[j] += dTdt[j] * dt;
        }
        T_tmp[0] = T_tmp[1];
        T_tmp[n - 1] = Tsurf;

<<<<<<< HEAD
        //// hydration or dehydration occurs
        //for (int j = 0; j <= n1; j++) {

        //    // if dehydration should occur (Tdehyl <= T <= Tdehyu)
        //    if (T_tmp[j] >= Tdehyl && T_tmp[j] <= Tdehyu) {

        //        // partition the heat produced to secular warming and latent heat
        //        qp = rho_arr[j] * cp_arr[j] * dTdt[j] * dt; // heat produced this timestep [J / m^3]

        //        dVr = mh_arr[j] / rho_h + md_arr[j] / rho_d;  // rock volume of current shell [m^3]
        //        Qp = qp * dV;   // heat produced in this timestep [J]
        //        //Qsec = Qprod * fracs; // heat dedicated to secular warming [J]
        //        //Ql = Qprod * fracl; // heat dedicated to latent heat of dehydration [J]

        //        //dmh = (Qprod - rho_arr[j] * cp_arr[j] * (Tdehyl - T_arr[j] + (Tdehyu - Tdehyl) * (1 - heat_arr[j] / rockheat0))) /
        //         //   (xlhr + rho_arr[j] * cp_arr[j] * (Tdehyu - Tdehyl) / rho_h);
        //       // Ql = dmh * xlhr;

        //        // add/subtract from heat_arr[j]
        //        heat_arr[j] -= Ql;

        //        // adjust temperature
        //        //T_tmp[j] = T_arr[j] + Qsec / rho_arr[j] / cp_arr[j]; // update this when we have hydration dependent rho, cp
        //        T_tmp[j] = Tdehyl + (Tdehyu - Tdehyl) * (1 - heat_arr[j] / rockheat0 + dmh / rho_h);

        //        // account for excess energy
        //        if (heat_arr[j] < 0 && Qp > 0) {
        //            heat_arr[j] = 0;
        //            T_tmp[j] = Tdehyu;
        //        }
        //        else if (heat_arr[j] > rockheat0 && Qp < 0) {
        //            heat_arr[j] = rockheat0;
        //            T_tmp[j] = Tdehyl;
        //        }

        //        // update density
        //        rho_arr[j] = rho_d * (1 - heat_arr[j] / rockheat0) + rho_h * (heat_arr[j] / rockheat0);

        //        // calculate mass fraction of hydrated silicates
        //        //fmh[j] = heat_arr[j] / rockheat0;
        //        //if (j == 100) cout << fmh[j] << " at t = " << t / yr2s / 1e6 << " Myr" << endl;
        //    }
        //}
=======
        // simple dehydration for T only
        for (int j = 1; j <= n1; j++) {
            if (T_tmp[j] >= Tdehyl && T_tmp[j] <= Tdehyu && dTdt[j] > 0) {
                
                qp = m_arr[j] * cp_arr[j] * dTdt[j] * dt;
                T_tmp[j] = T_arr[j] + (fQs * qp) / (m_arr[j] * cp_arr[j]);
                dmh = fQl * qp / xlhr;
                X[j] = (X[j] * m_arr[j] - dmh) / (m_arr[j] - wf * dmh);
                m_arr[j] -= wf * dmh;

                // handle excess energies (for some reason, shells never fully dehydrate)
                if (T_tmp[j] >= Tdehyu || X[j] <= 0 || m_arr[j] <= (m_init[j] * (1 - wf))) {
                    T_tmp[j] = Tdehyu;
                    X[j] = 0;
                    m_arr[j] = m_init[j] * (1 - wf);
                }
            }
        }
        X[0] = X[1];
        T_tmp[0] = T_tmp[1];
>>>>>>> 8992b06e

        // melting or freezing occurs
        if ((T_tmp[i_melt] >= (Tmelt - dTmelt)) || frac_melt[i_melt] > 0) {

            // if ice-layer is at least partially melted...
            if (frac_melt[i_melt] > 0) {
                Emelt = -(fbr - fout) * dt / dr;
            }
            else if (T_tmp[i_melt] > (Tmelt - dTmelt)) {
                // i_melt should completely melt
                Emelt = (T_tmp[i_melt] - (Tmelt - dTmelt)) * rho_w * cp_i;
            }
            else {
                cout << "Error occured when calculating energy for ice-water interface!" << endl;
            }

            if (Emelt < 0) ifrz = 1;    // freeze next time step
            else if (Emelt > 0) ifrz = 0;   // melt next time step

            // melt/freeze stuff!
            LI_arr[i_melt] = LI_arr[i_melt] - Emelt;
            frac_melt[i_melt] = 1 - LI_arr[i_melt] / iceheat0;

            // handle excess/deficit heat
            if (frac_melt[i_melt] > 1) {
                LI_arr[i_melt] = 0;
                frac_melt[i_melt] = 1;
            }
            else if (frac_melt[i_melt] < 0) {
                LI_arr[i_melt] = iceheat0;
                frac_melt[i_melt] = 0;
            }
            T_tmp[i_melt] = Tmelt - dTmelt + frac_melt[i_melt] * dTmelt;
        }

        // restructure radial profile
        for (int j = 0; j < (n - 1); j++) {
            if (j < n1) {
                r_arr[j + 1] = pow(pow(r_arr[j], 3) + (3. / 4. / M_PI) * (X[j + 1] *
                    m_arr[j + 1] / rho_h + (1 - X[j + 1]) * m_arr[j + 1] / rho_d), 1.0 / 3.0);
            }
            else {
                r_arr[j + 1] = pow(pow(r_arr[j], 3) + (3. / 4. / M_PI) * m_arr[j + 1] / rho_w, 1. / 3.);
            }
        }

        // update volume and density
        for (int j = 1; j < n; j++) {
            V[j] = 4 * M_PI / 3 * (pow(r_arr[j], 3) - pow(r_arr[j - 1], 3));
            rho_arr[j] = m_arr[j] / V[j];
            dr_arr[j] = r_arr[j] - r_arr[j - 1];
        }
        rho_arr[0] = rho_arr[1];

        // update temperature array
        for (int j = 0; j < n; j++) T_arr[j] = T_tmp[j];

        /* Save results occasionally */
        if (i % tclip == 0) {

            // calculate ocean thickness
            ocean_thickness = 0;
            for (int j = n1 + 1; j < n; j++) {
                ocean_thickness = ocean_thickness + frac_melt[j] * dr_arr[j];
            }

            // write results
            for (int j = 0; j < n; j++) {

                // scale heat fluxes to surfaces
                fbr = fbr * r_arr[i_melt] * r_arr[i_melt] / r_arr[n - 1] / r_arr[n - 1];
                fout = fbr * r_arr[i_melt] * r_arr[i_melt] / r_arr[n - 1] / r_arr[n - 1];

                // write to file
                out << log10(t) << "," << r_arr[j] << "," << T_arr[j] << "," << ocean_thickness <<
                    "," << fbr << "," << fout << "," << i_melt << "," << kc_arr[j] << "," << ifrz <<
<<<<<<< HEAD
                    "," << isOcean << "," << i << "," << heat_arr[100] / rockheat0 << "," << rho_arr[j] << ",\n";
=======
                    "," << m_arr[j] << "," << i << "," << X[j] << "," << rho_arr[j] << "," << dTdt[j] << ",\n";
>>>>>>> 8992b06e
            }
            ss++;
        }


        // update time for next iteration
        t += dt;
        if (t > tend) {
            cout << "Break at iteration i = " << i << endl;
            break;
        }
    }

    out << ss << "," << n << "," << n1 << ",0,0,0,0,0,\n";
    out.close();

    // end time of simulation
    auto t2 = chrono::high_resolution_clock::now();
    auto duration = chrono::duration_cast<chrono::seconds>(t2 - t1);
    cout << "Total run time = " << duration.count() << " s" << endl;
}<|MERGE_RESOLUTION|>--- conflicted
+++ resolved
@@ -64,11 +64,6 @@
     auto t1 = chrono::high_resolution_clock::now();
 
     /* Define simulation parameters */
-<<<<<<< HEAD
-    const int n1 = 287 + 1;  // # of layers in deep interior
-    const int n2 = 106 * 2;  // # of layers in hydrosphere
-    const int n = 500;  // total number of dr layers
-=======
     const int n1 = 300;  // # of shells in deep interior, plus center point
     const int n2 = 250;  // # of shells in hydrosphere
     const int n = 550;  // total number of dr layers
@@ -77,7 +72,6 @@
     double yr2s = 86400 * 365;  // seconds in a year [s]
     double tstart = 5e6 * yr2s;     // formation time [s]
     double tend = 4.5e9 * yr2s; // time at present day [s]
->>>>>>> 8992b06e
 
     /* Define physical parameters */
     double thicknesses[2] = { 1576.35e3, 87.30e3 };    // thickness of each layer [m]
@@ -86,47 +80,8 @@
     double Tinit2 = 100;    // hydrosphere initial temperature [K]
     double Tmelt = 273; // melting temperature of water ice [K]
     double dTmelt = 3;  // finite interval where ice melting occurs [K]
-<<<<<<< HEAD
-    //double rho_arr[2] = { 3500, 1000 };  // density of layers [kg/m^3]
-    //double cp_arr[3] = { 1000, 840, 1930 }; // specificy heat of layers [J/kg/K]
-    //double kc_s = 3.0; // thermal conductivity of silicates [W/(m K)]
-    double kc_d = 3.0; // thermal conductivity of anhydrous silicates [W/(m K)]
-
-    /* Initialize radial position arrays */
-    double dr_layer[2] = { thicknesses[0] / n1, thicknesses[1] / n2 }; // radial layer step size. Adjust for multiple actual layers later. [m]
-    double r_arr[n], dr_arr[n];
-    r_arr[0] = 0;
-    dr_arr[0] = dr_layer[0];
-    for (int j = 1; j < n; j++) {
-        if (j <= n1) {
-            r_arr[j] = r_arr[j - 1] + dr_layer[0];
-            dr_arr[j] = dr_layer[0];
-        }
-        else {
-            r_arr[j] = r_arr[j - 1] + dr_layer[1];
-            dr_arr[j] = dr_layer[1];
-        }
-    }
-
-    /* Define densities and mass arrays */
-    double rho_arr[n], rho_d = 3500, rho_h = 3500, rho_w = 1000,
-        mh_arr[n] = {}, md_arr[n] = {}, mw_arr[n] = {}, dV;
-    for (int j = 0; j < n; j++) {
-        dV = 4 / 3 * M_PI * (pow(r_arr[j + 1], 3) - pow(r_arr[j], 3));
-        if (j <= n1) {
-            rho_arr[j] = rho_h;
-            mh_arr[j] = dV * rho_h;
-        }
-        else {
-            rho_arr[j] = rho_w;
-            mw_arr[j] = dV * rho_w;
-        }
-    }
-
-=======
     double kc_d = 3.0; // thermal conductivity of anhydrous silicates [W/(m K)]
     double kc_h;    // temperature-dependent thermal conductivity of antigorite [W/(m K)]
->>>>>>> 8992b06e
 
     /* Initialize radial position arrays */
     double dr_layer[2] = { thicknesses[0] / n1, thicknesses[1] / n2 }; // radial layer step size. Adjust for multiple actual layers later. [m]
@@ -144,17 +99,9 @@
         }
     }
 
-<<<<<<< HEAD
-    /* Define specific heat stuff */
-    double cp_h = 1000; // specific heat of hydrated silicates [J/kg/K]
-    double cp_d = 900;  // specific heat of dehydrated silicates [J/kg/K]
-    double cp_i = 1930; // specific heat of water ice [J/kg/K]
-    double cp_arr[n];
-=======
     /* Define thermal properties and mass arrays */
     double rho_arr[n], rho_d = 3400, rho_h = 2750, rho_w = 1000, cp_arr[n], cp_h = 1000, cp_d = 900, cp_i = 1930,
         X[n], xlhr = 3.77e5, Tdehyl = 550, Tdehyu = 900, fQl, fQs, wf = 0.13;
->>>>>>> 8992b06e
     for (int j = 0; j < n; j++) {
         if (j <= n1) {
             cp_arr[j] = cp_h;   // specific heat of shell [J / (kg K)]
@@ -170,8 +117,6 @@
     fQl = 0.548381184555537;
     fQs = 1 - fQl;  // energy fraction going into warming each time step during dehydration
 
-<<<<<<< HEAD
-=======
     // calculate mass [kg] and volume [m^3] of each shell
     double V[n], m_arr[n], m_init[n];
     V[0] = 0; m_arr[0] = 0;
@@ -181,7 +126,6 @@
         m_init[j] = V[j] * rho_arr[j];;
     }
 
->>>>>>> 8992b06e
     /* initialize temperature array */
     array<double, n> T_arr, T_tmp;
     for (int j = 0; j < (n - 1); j++) {
@@ -194,33 +138,6 @@
     }
     T_arr[n - 1] = Tsurf;
 
-<<<<<<< HEAD
-    /* Set energetic constants */
-    double xlhi = 3.33e5;    // latent heat density of water ice [J / kg]
-    double xlhr = 3.77e5;   // latent heat density of hydrated silicates [J / kg]
-    double Tdehyl = 550;    // lower bound temp. of silicate dehydration [K]
-    double Tdehyu = 900;    // upper bound temp. of silicate dehydration [K]
-    double iceheat0 = rho_w * (cp_i * dTmelt + xlhi); // heat needed for each layer to fully melt [J / m^3]
-    double rockheat0 = rho_h * xlhr; // latent heat needed for each layer to fully dehydration [J / m^3]
-    double heat_arr[n]; // heat needed to complete a phase change [J / m^3]
-    for (int j = 0; j < n; j++) {
-        if (j <= n1) {
-            heat_arr[j] = rockheat0;
-        }
-        else {
-            heat_arr[j] = iceheat0;
-        }
-    }
-
-    ///* Partition heat production for silicate dehydration/hydration */
-    //double dehys = rho_h * cp_h * (Tdehyu - Tdehyl); // total heat needed to warm throughout dehydration [J]
-    //double dehyl = rho_h * xlhr; // total latent heat needed to dehydrate a layer [J]
-    //double fracs = dehys / (dehys + dehyl); // fraction of heat dedicated to secular warming during dehydration [unitless]
-    //double fracl = dehyl / (dehys + dehyl); // fraction of heat dedicated to latent heat of dehydration [unitless]
-
-    /* Prepare to save a portion of temperature evolution results */
-    const int tclip = 2500;  // number of timesteps to save
-=======
     /* Set energetic constants for ice */
     double xlhi = 3.33e5;    // latent heat density of water ice [J / kg]
     double iceheat0 = rho_w * (cp_i * dTmelt + xlhi); // heat needed for each layer to fully melt [J / m^3]
@@ -232,7 +149,6 @@
 
     /* Prepare to save a portion of temperature evolution results */
     const int tclip = 17000;  // number of timesteps to save
->>>>>>> 8992b06e
     int ss = 0; // save counter variable
 
     /* Radiogenic heating parameters */
@@ -261,13 +177,8 @@
     double t = tstart;  // time [s]
     int ifrz = 0;   // 1 = freeze, 0 = melt
     int I, i_melt;
-<<<<<<< HEAD
-    double cond_term[n], H_term, dTdt[n], kc_arr[n], Kappa[n], tmp, Emelt, h1, h2, rho,
-        cp, dr, drd, dru, isOcean, fbr, fout, dt, qp, Qp, Qsec, Ql, dmh, dVr;
-=======
     double cond_term[n], H_term, dTdt[n], kc_arr[n], Kappa[n], tmp, tmp2, Emelt, h1, h2, rho,
         cp, dr, drd, dru, isOcean, fbr, fout, dt, qp, Qp[n], Qs, Ql, dmh, dVr;
->>>>>>> 8992b06e
     for (int i = 0; i < max_time_steps; i++) {
 
         // reset T_tmp and dTdt
@@ -295,26 +206,11 @@
         // update material thermal properties
         for (int j = 0; j < n; j++) {
             if (j <= n1) {
-<<<<<<< HEAD
-=======
 
                 kc_h = 1 / (0.404 + 0.000246 * T_arr[j]);
->>>>>>> 8992b06e
                 // specific heat of silicates
-                if (T_arr[j] <= Tdehyl) {
+                if (T_arr[j] < Tdehyl) {
                     cp_arr[j] = cp_h;
-<<<<<<< HEAD
-                    kc_arr[j] = kc_d;
-                }
-                else if (T_arr[j] <= Tdehyu) {
-                    cp_arr[j] = cp_d * (1 - heat_arr[j] / rockheat0) + cp_h * heat_arr[j] / rockheat0;
-                    kc_arr[j] = kc_d * (1 - (T_arr[j] - Tdehyl) / (Tdehyu - Tdehyl)) + (1 / (0.404 + 0.000246 * T_arr[j])) * (T_arr[j] - Tdehyl) / (Tdehyu - Tdehyl);
-                    //kc_arr[j] = kc_d * (1 - heat_arr[j] / rockheat0) + (1 / (0.404 + 0.000246 * T_arr[j])) * (heat_arr[j] / rockheat0);
-                }
-                else {
-                    cp_arr[j] = cp_d;
-                    //kc_arr[j] = 1 / (0.404 + 0.000246 * T_arr[j]);
-=======
                     kc_arr[j] = kc_h;
                 }
                 else if (T_arr[j] < Tdehyu) {
@@ -323,7 +219,6 @@
                 }
                 else {
                     cp_arr[j] = cp_d;
->>>>>>> 8992b06e
                     kc_arr[j] = kc_d;
                 }
             }
@@ -432,51 +327,6 @@
         T_tmp[0] = T_tmp[1];
         T_tmp[n - 1] = Tsurf;
 
-<<<<<<< HEAD
-        //// hydration or dehydration occurs
-        //for (int j = 0; j <= n1; j++) {
-
-        //    // if dehydration should occur (Tdehyl <= T <= Tdehyu)
-        //    if (T_tmp[j] >= Tdehyl && T_tmp[j] <= Tdehyu) {
-
-        //        // partition the heat produced to secular warming and latent heat
-        //        qp = rho_arr[j] * cp_arr[j] * dTdt[j] * dt; // heat produced this timestep [J / m^3]
-
-        //        dVr = mh_arr[j] / rho_h + md_arr[j] / rho_d;  // rock volume of current shell [m^3]
-        //        Qp = qp * dV;   // heat produced in this timestep [J]
-        //        //Qsec = Qprod * fracs; // heat dedicated to secular warming [J]
-        //        //Ql = Qprod * fracl; // heat dedicated to latent heat of dehydration [J]
-
-        //        //dmh = (Qprod - rho_arr[j] * cp_arr[j] * (Tdehyl - T_arr[j] + (Tdehyu - Tdehyl) * (1 - heat_arr[j] / rockheat0))) /
-        //         //   (xlhr + rho_arr[j] * cp_arr[j] * (Tdehyu - Tdehyl) / rho_h);
-        //       // Ql = dmh * xlhr;
-
-        //        // add/subtract from heat_arr[j]
-        //        heat_arr[j] -= Ql;
-
-        //        // adjust temperature
-        //        //T_tmp[j] = T_arr[j] + Qsec / rho_arr[j] / cp_arr[j]; // update this when we have hydration dependent rho, cp
-        //        T_tmp[j] = Tdehyl + (Tdehyu - Tdehyl) * (1 - heat_arr[j] / rockheat0 + dmh / rho_h);
-
-        //        // account for excess energy
-        //        if (heat_arr[j] < 0 && Qp > 0) {
-        //            heat_arr[j] = 0;
-        //            T_tmp[j] = Tdehyu;
-        //        }
-        //        else if (heat_arr[j] > rockheat0 && Qp < 0) {
-        //            heat_arr[j] = rockheat0;
-        //            T_tmp[j] = Tdehyl;
-        //        }
-
-        //        // update density
-        //        rho_arr[j] = rho_d * (1 - heat_arr[j] / rockheat0) + rho_h * (heat_arr[j] / rockheat0);
-
-        //        // calculate mass fraction of hydrated silicates
-        //        //fmh[j] = heat_arr[j] / rockheat0;
-        //        //if (j == 100) cout << fmh[j] << " at t = " << t / yr2s / 1e6 << " Myr" << endl;
-        //    }
-        //}
-=======
         // simple dehydration for T only
         for (int j = 1; j <= n1; j++) {
             if (T_tmp[j] >= Tdehyl && T_tmp[j] <= Tdehyu && dTdt[j] > 0) {
@@ -497,7 +347,6 @@
         }
         X[0] = X[1];
         T_tmp[0] = T_tmp[1];
->>>>>>> 8992b06e
 
         // melting or freezing occurs
         if ((T_tmp[i_melt] >= (Tmelt - dTmelt)) || frac_melt[i_melt] > 0) {
@@ -574,11 +423,7 @@
                 // write to file
                 out << log10(t) << "," << r_arr[j] << "," << T_arr[j] << "," << ocean_thickness <<
                     "," << fbr << "," << fout << "," << i_melt << "," << kc_arr[j] << "," << ifrz <<
-<<<<<<< HEAD
-                    "," << isOcean << "," << i << "," << heat_arr[100] / rockheat0 << "," << rho_arr[j] << ",\n";
-=======
                     "," << m_arr[j] << "," << i << "," << X[j] << "," << rho_arr[j] << "," << dTdt[j] << ",\n";
->>>>>>> 8992b06e
             }
             ss++;
         }
